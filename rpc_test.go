// Copyright 2016 The go-libvirt Authors.
//
// Licensed under the Apache License, Version 2.0 (the "License");
// you may not use this file except in compliance with the License.
// You may obtain a copy of the License at
//
//   http://www.apache.org/licenses/LICENSE-2.0
//
// Unless required by applicable law or agreed to in writing, software
// distributed under the License is distributed on an "AS IS" BASIS,
// WITHOUT WARRANTIES OR CONDITIONS OF ANY KIND, either express or implied.
// See the License for the specific language governing permissions and
// limitations under the License.

package libvirt

import (
	"bytes"
	"fmt"
	"sync"
	"testing"

	"github.com/digitalocean/go-libvirt/internal/constants"
	"github.com/digitalocean/go-libvirt/internal/event"
	xdr "github.com/digitalocean/go-libvirt/internal/go-xdr/xdr2"
	"github.com/digitalocean/go-libvirt/libvirttest"
	"github.com/stretchr/testify/assert"
)

var (
	// dc229f87d4de47198cfd2e21c6105b01
	testUUID = [UUIDBuflen]byte{
		0xdc, 0x22, 0x9f, 0x87, 0xd4, 0xde, 0x47, 0x19,
		0x8c, 0xfd, 0x2e, 0x21, 0xc6, 0x10, 0x5b, 0x01,
	}

	testHeader = []byte{
		0x20, 0x00, 0x80, 0x86, // program
		0x00, 0x00, 0x00, 0x01, // version
		0x00, 0x00, 0x00, 0x01, // procedure
		0x00, 0x00, 0x00, 0x00, // type
		0x00, 0x00, 0x00, 0x00, // serial
		0x00, 0x00, 0x00, 0x00, // status
	}

	testEventHeader = []byte{
		0x00, 0x00, 0x00, 0xb0, // length
		0x20, 0x00, 0x80, 0x87, // program
		0x00, 0x00, 0x00, 0x01, // version
		0x00, 0x00, 0x00, 0x06, // procedure
		0x00, 0x00, 0x00, 0x01, // type
		0x00, 0x00, 0x00, 0x00, // serial
		0x00, 0x00, 0x00, 0x00, // status
	}

	testEvent = []byte{
		0x00, 0x00, 0x00, 0x01, // callback id

		// domain name ("test")
		0x00, 0x00, 0x00, 0x04, 0x74, 0x65, 0x73, 0x74,

		// uuid (dc229f87d4de47198cfd2e21c6105b01)
		0xdc, 0x22, 0x9f, 0x87, 0xd4, 0xde, 0x47, 0x19,
		0x8c, 0xfd, 0x2e, 0x21, 0xc6, 0x10, 0x5b, 0x01,

		// domain id (14)
		0x00, 0x00, 0x00, 0x0e,

		// event name (BLOCK_JOB_COMPLETED)
		0x00, 0x00, 0x00, 0x13, 0x42, 0x4c, 0x4f, 0x43,
		0x4b, 0x5f, 0x4a, 0x4f, 0x42, 0x5f, 0x43, 0x4f,
		0x4d, 0x50, 0x4c, 0x45, 0x54, 0x45, 0x44, 0x00,

		// seconds (1462211891)
		0x00, 0x00, 0x00, 0x00, 0x57, 0x27, 0x95, 0x33,

		// microseconds (931791)
		0x00, 0x0e, 0x37, 0xcf,

		// event json data
		// ({"device":"drive-ide0-0-0","len":0,"offset":0,"speed":0,"type":"commit"})
		0x00, 0x00, 0x00, 0x01, 0x00, 0x00, 0x00, 0x48,
		0x7b, 0x22, 0x64, 0x65, 0x76, 0x69, 0x63, 0x65,
		0x22, 0x3a, 0x22, 0x64, 0x72, 0x69, 0x76, 0x65,
		0x2d, 0x69, 0x64, 0x65, 0x30, 0x2d, 0x30, 0x2d,
		0x30, 0x22, 0x2c, 0x22, 0x6c, 0x65, 0x6e, 0x22,
		0x3a, 0x30, 0x2c, 0x22, 0x6f, 0x66, 0x66, 0x73,
		0x65, 0x74, 0x22, 0x3a, 0x30, 0x2c, 0x22, 0x73,
		0x70, 0x65, 0x65, 0x64, 0x22, 0x3a, 0x30, 0x2c,
		0x22, 0x74, 0x79, 0x70, 0x65, 0x22, 0x3a, 0x22,
		0x63, 0x6f, 0x6d, 0x6d, 0x69, 0x74, 0x22, 0x7d,
	}

	testLifeCycle = []byte{
		0x00, 0x00, 0x00, 0x01, // callback id

		// domain name ("test")
		0x00, 0x00, 0x00, 0x04, 0x74, 0x65, 0x73, 0x74,

		// event data
		0x00, 0x00, 0x00, 0x50, 0xad, 0xf7, 0x3f, 0xbe, 0xca, 0x48, 0xac, 0x95,
		0x13, 0x8a, 0x31, 0xf4, 0xfe, 0x03, 0x2a, 0xff, 0xff, 0xff, 0xff, 0x00,
		0x00, 0x00, 0x05, 0x00, 0x00, 0x00, 0x01,
	}

	testErrorMessage = []byte{
		0x00, 0x00, 0x00, 0x37, // code (55, errOperationInvalid)
		0x00, 0x00, 0x00, 0x0a, // domain id

		// message ("Requested operation is not valid: domain is not running")
		0x00, 0x00, 0x00, 0x01, 0x00, 0x00, 0x00, 0x37,
		0x52, 0x65, 0x71, 0x75, 0x65, 0x73, 0x74, 0x65,
		0x64, 0x20, 0x6f, 0x70, 0x65, 0x72, 0x61, 0x74,
		0x69, 0x6f, 0x6e, 0x20, 0x69, 0x73, 0x20, 0x6e,
		0x6f, 0x74, 0x20, 0x76, 0x61, 0x6c, 0x69, 0x64,
		0x3a, 0x20, 0x64, 0x6f, 0x6d, 0x61, 0x69, 0x6e,
		0x20, 0x69, 0x73, 0x20, 0x6e, 0x6f, 0x74, 0x20,
		0x72, 0x75, 0x6e, 0x6e, 0x69, 0x6e, 0x67, 0x00,

		// error level
		0x00, 0x00, 0x00, 0x02,
	}

	testErrorNotFoundMessage = []byte{
		0x00, 0x00, 0x00, 0x2a, // code (42 errDoDmain)
		0x00, 0x00, 0x00, 0x0a, // domain id

		// message
		0x00, 0x00, 0x00, 0x01, 0x00, 0x00, 0x00, 0x38,
		0x44, 0x6f, 0x6d, 0x61, 0x69, 0x6e, 0x20, 0x6e,
		0x6f, 0x74, 0x20, 0x66, 0x6f, 0x75, 0x6e, 0x64,
		0x3a, 0x20, 0x6e, 0x6f, 0x20, 0x64, 0x6f, 0x6d,
		0x61, 0x69, 0x6e, 0x20, 0x77, 0x69, 0x74, 0x68,
		0x20, 0x6d, 0x61, 0x74, 0x63, 0x68, 0x69, 0x6e,
		0x67, 0x20, 0x6e, 0x61, 0x6d, 0x65, 0x20, 0x27,
		0x74, 0x65, 0x73, 0x74, 0x2d, 0x2d, 0x2d, 0x27,
		0x00, 0x00, 0x00, 0x02, 0x00, 0x00, 0x00, 0x00,

		// error level
		0x00, 0x00, 0x00, 0x01,
	}

	testDomain = &Domain{
		Name: "test-domain",
		UUID: testUUID,
		ID:   1,
	}
)

func TestExtractHeader(t *testing.T) {
	r := bytes.NewBuffer(testHeader)
	h, err := extractHeader(r)
	if err != nil {
		t.Error(err)
	}

	if h.Program != constants.Program {
		t.Errorf("expected Program %q, got %q", constants.Program, h.Program)
	}

	if h.Version != constants.ProtocolVersion {
		t.Errorf("expected version %q, got %q", constants.ProtocolVersion, h.Version)
	}

	if h.Procedure != constants.ProcConnectOpen {
		t.Errorf("expected procedure %q, got %q", constants.ProcConnectOpen, h.Procedure)
	}

	if h.Type != Call {
		t.Errorf("expected type %q, got %q", Call, h.Type)
	}

	if h.Status != StatusOK {
		t.Errorf("expected status %q, got %q", StatusOK, h.Status)
	}
}

func TestPktLen(t *testing.T) {
	data := []byte{0x00, 0x00, 0x00, 0xa} // uint32:10
	r := bytes.NewBuffer(data)

	expected := uint32(10)
	actual, err := pktlen(r)
	if err != nil {
		t.Error(err)
	}

	if expected != actual {
		t.Errorf("expected packet length %q, got %q", expected, actual)
	}
}

func TestDecodeEvent(t *testing.T) {
	var e DomainEvent
	err := eventDecoder(testEvent, &e)
	if err != nil {
		t.Error(err)
	}

	expCbID := int32(1)
	if e.CallbackID != expCbID {
		t.Errorf("expected callback id %d, got %d", expCbID, e.CallbackID)
	}

	expName := "test"
	if e.Domain.Name != expName {
		t.Errorf("expected domain %s, got %s", expName, e.Domain.Name)
	}

	expUUID := testUUID
	if !bytes.Equal(e.Domain.UUID[:], expUUID[:]) {
		t.Errorf("expected uuid:\t%x, got\n\t\t\t%x", expUUID, e.Domain.UUID)
	}

	expID := int32(14)
	if e.Domain.ID != expID {
		t.Errorf("expected id %d, got %d", expID, e.Domain.ID)
	}

	expEvent := "BLOCK_JOB_COMPLETED"
	if e.Event != expEvent {
		t.Errorf("expected %s, got %s", expEvent, e.Event)
	}

	expSec := uint64(1462211891)
	if e.Seconds != expSec {
		t.Errorf("expected seconds to be %d, got %d", expSec, e.Seconds)
	}

	expMs := uint32(931791)
	if e.Microseconds != expMs {
		t.Errorf("expected microseconds to be %d, got %d", expMs, e.Microseconds)
	}

	expDetails := []byte(`{"device":"drive-ide0-0-0","len":0,"offset":0,"speed":0,"type":"commit"}`)
	if e.Domain.ID != expID {
		t.Errorf("expected data %s, got %s", expDetails, e.Details)
	}
}

func TestDecodeError(t *testing.T) {
	expectedMsg := "Requested operation is not valid: domain is not running"
	expectedCode := errOperationInvalid

	err := decodeError(testErrorMessage)
	e := err.(libvirtError)
	if e.Message != expectedMsg {
		t.Errorf("expected error message %s, got %s", expectedMsg, err.Error())
	}
	if e.Code != uint32(expectedCode) {
		t.Errorf("expected code %d, got %d", expectedCode, e.Code)
	}
}

func TestErrNotFound(t *testing.T) {
	err := decodeError(testErrorNotFoundMessage)
	ok := IsNotFound(err)
	if !ok {
		t.Errorf("expected true, got %t", ok)
	}
}

func TestEncode(t *testing.T) {
	data := "test"
	buf, err := encode(data)
	if err != nil {
		t.Error(err)
	}

	dec := xdr.NewDecoder(bytes.NewReader(buf))
	res, _, err := dec.DecodeString()
	if err != nil {
		t.Error(err)
	}

	if res != data {
		t.Errorf("expected %s, got %s", data, res)
	}
}

func TestRegister(t *testing.T) {
	l := &Libvirt{}
	l.callbacks = make(map[int32]chan response)
	id := int32(1)
	c := make(chan response)

	l.register(id, c)
	if _, ok := l.callbacks[id]; !ok {
		t.Error("expected callback to register")
	}
}

func TestDeregister(t *testing.T) {
	id := int32(1)

	l := &Libvirt{}
	l.callbacks = map[int32]chan response{
		id: make(chan response),
	}

	l.deregister(id)
	if _, ok := l.callbacks[id]; ok {
		t.Error("expected callback to deregister")
	}
}

func TestAddStream(t *testing.T) {
	id := int32(1)

	l := &Libvirt{}
	l.events = make(map[int32]*event.Stream)

	stream := event.NewStream(0, id)
	defer stream.Shutdown()

	l.addStream(stream)
	if _, ok := l.events[id]; !ok {
		t.Error("expected event stream to exist")
	}
}

func TestRemoveStream(t *testing.T) {
	id := int32(1)

	conn := libvirttest.New()
	l := New(conn)
<<<<<<< HEAD

	stream := event.NewStream(constants.QemuProgram, id)
	defer stream.Shutdown()

	l.events[id] = stream
=======
	ctx := context.Background()
	l.events[id] = newEventStream(ctx, constants.QEMUProgram, id)
>>>>>>> f7c5a45f

	fmt.Println("removing stream")
	err := l.removeStream(id)
	if err != nil {
		t.Fatal(err)
	}

	if _, ok := l.events[id]; ok {
		t.Error("expected event stream to be removed")
	}
}

func TestStream(t *testing.T) {
	id := int32(1)
	stream := event.NewStream(constants.Program, 1)
	defer stream.Shutdown()

	l := &Libvirt{}
	l.events = map[int32]*event.Stream{
		id: stream,
	}

	var streamEvent DomainEvent
	err := eventDecoder(testEvent, &streamEvent)
	if err != nil { // event was malformed, drop.
		t.Error(err)
	}

	l.stream(streamEvent)
	e := <-stream.Recv()

	if e.(DomainEvent).Event != "BLOCK_JOB_COMPLETED" {
		t.Error("expected event")
	}
}

func TestSerial(t *testing.T) {
	count := int32(10)
	l := &Libvirt{}

	var wg sync.WaitGroup
	for i := 0; i < 10; i++ {
		wg.Add(1)
		go func() {
			l.serial()
			wg.Done()
		}()
	}

	wg.Wait()

	expected := count + int32(1)
	actual := l.serial()
	if expected != actual {
		t.Errorf("expected serial to be %d, got %d", expected, actual)
	}
}

func TestLookup(t *testing.T) {
	id := int32(1)
	c := make(chan response)
	name := "test"

	conn := libvirttest.New()
	l := New(conn)

	l.register(id, c)

	d, err := l.lookup(name)
	if err != nil {
		t.Error(err)
	}

	if d.Name != name {
		t.Errorf("expected domain %s, got %s", name, d.Name)
	}

	// The callback should now be deregistered.
	if _, ok := l.callbacks[id]; ok {
		t.Error("expected callback to deregister")
	}
}

func TestDeregisterAll(t *testing.T) {
	conn := libvirttest.New()
	c1 := make(chan response)
	c2 := make(chan response)
	l := New(conn)
	if len(l.callbacks) != 0 {
		t.Error("expected callback map to be empty at test start")
	}
	l.register(1, c1)
	l.register(2, c2)
	if len(l.callbacks) != 2 {
		t.Error("expected callback map to have 2 entries after inserts")
	}
	l.deregisterAll()
	if len(l.callbacks) != 0 {
		t.Error("expected callback map to be empty after deregisterAll")
	}
}

// TestRouteDeadlock ensures that go-libvirt doesn't hang when trying to send
// both an event and a response (to a request) at the same time.
//
// Events are inherently asynchronous - the client may not be ready to receive
// an event when it arrives. We don't want that to prevent go-libvirt from
// continuing to receive responses to outstanding requests. This test checks for
// deadlocks where the client doesn't immediately consume incoming events.
func TestRouteDeadlock(t *testing.T) {
	id := int32(1)
	rch := make(chan response, 1)

	l := &Libvirt{
		callbacks: map[int32]chan response{
			id: rch,
		},
		events: make(map[int32]*event.Stream),
	}
	stream := event.NewStream(constants.Program, id)

	l.addStream(stream)

	respHeader := &header{constants.Program, 0, 0, 0, id, StatusOK}
	eventHeader := &header{constants.Program, 0, constants.ProcDomainEventCallbackLifecycle, 0, 0, StatusOK}

	send := func(respCount, evCount int) {
		// Send the events first
		for i := 0; i < evCount; i++ {
			l.route(eventHeader, testLifeCycle)
		}
		// Now send the requests.
		for i := 0; i < respCount; i++ {
			l.route(respHeader, []byte{})
		}
	}

	cases := []struct{ rCount, eCount int }{
		{2, 0},
		{0, 2},
		{1, 1},
		{2, 2},
		{50, 50},
	}

	for _, tc := range cases {
		fmt.Printf("testing %d responses and %d events\n", tc.rCount, tc.eCount)
		go send(tc.rCount, tc.eCount)

		for i := 0; i < tc.rCount; i++ {
			r := <-rch
			assert.Equal(t, r.Status, uint32(StatusOK))
		}
		for i := 0; i < tc.eCount; i++ {
			e := <-stream.Recv()
			fmt.Printf("event %v/%v received\n", i, len(cases))
			assert.Equal(t, "test", e.(*DomainEventCallbackLifecycleMsg).Msg.Dom.Name)
		}
	}

	// finally verify that canceling the context doesn't cause a deadlock.
	fmt.Println("checking for deadlock after context cancellation")
	send(0, 50)
}<|MERGE_RESOLUTION|>--- conflicted
+++ resolved
@@ -324,16 +324,11 @@
 
 	conn := libvirttest.New()
 	l := New(conn)
-<<<<<<< HEAD
-
-	stream := event.NewStream(constants.QemuProgram, id)
+
+	stream := event.NewStream(constants.QEMUProgram, id)
 	defer stream.Shutdown()
 
 	l.events[id] = stream
-=======
-	ctx := context.Background()
-	l.events[id] = newEventStream(ctx, constants.QEMUProgram, id)
->>>>>>> f7c5a45f
 
 	fmt.Println("removing stream")
 	err := l.removeStream(id)
