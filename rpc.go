// Copyright 2018 The go-libvirt Authors.
//
// Licensed under the Apache License, Version 2.0 (the "License");
// you may not use this file except in compliance with the License.
// You may obtain a copy of the License at
//
//   http://www.apache.org/licenses/LICENSE-2.0
//
// Unless required by applicable law or agreed to in writing, software
// distributed under the License is distributed on an "AS IS" BASIS,
// WITHOUT WARRANTIES OR CONDITIONS OF ANY KIND, either express or implied.
// See the License for the specific language governing permissions and
// limitations under the License.

package libvirt

import (
	"bytes"
	"encoding/binary"
	"errors"
	"fmt"
	"io"
	"reflect"
	"strings"
	"sync/atomic"
	"unsafe"

	"github.com/digitalocean/go-libvirt/internal/constants"
	"github.com/digitalocean/go-libvirt/internal/event"
	xdr "github.com/digitalocean/go-libvirt/internal/go-xdr/xdr2"
)

// ErrUnsupported is returned if a procedure is not supported by libvirt
var ErrUnsupported = errors.New("unsupported procedure requested")

// request and response types
const (
	// Call is used when making calls to the remote server.
	Call = iota

	// Reply indicates a server reply.
	Reply

	// Message is an asynchronous notification.
	Message

	// Stream represents a stream data packet.
	Stream

	// CallWithFDs is used by a client to indicate the request has
	// arguments with file descriptors.
	CallWithFDs

	// ReplyWithFDs is used by a server to indicate the request has
	// arguments with file descriptors.
	ReplyWithFDs
)

// request and response statuses
const (
	// StatusOK is always set for method calls or events.
	// For replies it indicates successful completion of the method.
	// For streams it indicates confirmation of the end of file on the stream.
	StatusOK = iota

	// StatusError for replies indicates that the method call failed
	// and error information is being returned. For streams this indicates
	// that not all data was sent and the stream has aborted.
	StatusError

	// StatusContinue is only used for streams.
	// This indicates that further data packets will be following.
	StatusContinue
)

// header is a libvirt rpc packet header
type header struct {
	// Program identifier
	Program uint32

	// Program version
	Version uint32

	// Remote procedure identifier
	Procedure uint32

	// Call type, e.g., Reply
	Type uint32

	// Call serial number
	Serial int32

	// Request status, e.g., StatusOK
	Status uint32
}

// packet represents a RPC request or response.
type packet struct {
	// Size of packet, in bytes, including length.
	// Len + Header + Payload
	Len    uint32
	Header header
}

// Global packet instance, for use with unsafe.Sizeof()
var _p packet

// internal rpc response
type response struct {
	Payload []byte
	Status  uint32
}

<<<<<<< HEAD
=======
// typedParamDecoder is an empty struct with methods for handling libvirt's
// typed parameters, which are basically a union type.
type typedParamDecoder struct{}

// eventStream acts like a buffered channel with an unbounded buffer. The
// implementation consists of a pair of unbuffered channels and a goroutine to
// manage them. The eventStream can be cancelled by the client, in which case it will
// continue to receive events from libvirt until it can deregister itself. This
// prevents the rpc dispatcher from deadlocking by trying to send an event when
// the caller is not polling for one.
type eventStream struct {
	// Program specifies the source of the events - libvirt or QEMU.
	Program int32

	// CallbackID is the value returned by ConnectDomainCallbackRegisterAny
	CallbackID int32

	// Private members used to implement the unbounded channel behavior.
	fillCh  chan event
	drainCh chan event
	queue   []event
}

func newEventStream(ctx context.Context, program, callbackID int32) eventStream {
	ic := eventStream{
		Program:    program,
		CallbackID: callbackID,
		fillCh:     make(chan event),
		drainCh:    make(chan event),
		queue:      make([]event, 0),
	}

	// Start a goroutine to manage the queue
	go ic.process(ctx)

	return ic
}

// process is meant to be started in a separate goroutine. It will receive
// incoming events on one channel, and foward them to a second channel for a
// client to consume. Because of the event buffer, writes to the fill channel
// will not block.
func (ic *eventStream) process(ctx context.Context) {
	defer close(ic.drainCh)
	var sendEv event
Relay:
	for {
		if sendEv == nil {
			sendEv = ic.dequeue()
		}

		if sendEv == nil {
			select {
			case ev, ok := <-ic.fillCh:
				if !ok {
					// fillCh is closed; exit
					return
				}
				ic.enqueue(ev)
			case <-ctx.Done():
				break Relay
			}
		} else {
			select {
			case ev, ok := <-ic.fillCh:
				if !ok {
					// fillCh is closed; exit
					return
				}
				ic.enqueue(ev)
			case ic.drainCh <- sendEv:
				sendEv = nil
			case <-ctx.Done():
				break Relay
			}
		}
	}
	// Continue to drain & discard the incoming events until the fill channel
	// is closed.
	for ok := true; ok; _, ok = <-ic.fillCh {
	}
}

func (ic *eventStream) Close() {
	// Closing the fillCh will cause the goroutine started by Open to exit.
	close(ic.fillCh)
}

func (ic *eventStream) Send(ev event) {
	ic.fillCh <- ev
}

func (ic *eventStream) Recv() (event, bool) {
	ev, ok := <-ic.drainCh
	return ev, ok
}

func (ic *eventStream) enqueue(ev event) {
	ic.queue = append(ic.queue, ev)
}

func (ic *eventStream) dequeue() event {
	if len(ic.queue) == 0 {
		return nil
	}
	ev := ic.queue[0]
	ic.queue = ic.queue[1:]
	return ev
}

>>>>>>> 8bdcca54
// libvirt error response
type libvirtError struct {
	Code     uint32
	DomainID uint32
	Padding  uint8
	Message  string
	Level    uint32
}

func (e libvirtError) Error() string {
	return e.Message
}

// checkError is used to check whether an error is a libvirtError, and if it is,
// whether its error code matches the one passed in. It will return false if
// these conditions are not met.
func checkError(err error, expectedError errorNumber) bool {
	e, ok := err.(libvirtError)
	if ok {
		return e.Code == uint32(expectedError)
	}
	return false
}

// IsNotFound detects libvirt's ERR_NO_DOMAIN.
func IsNotFound(err error) bool {
	return checkError(err, errNoDomain)
}

// listen processes incoming data and routes
// responses to their respective callback handler.
func (l *Libvirt) listen() {
	for {
		// response packet length
		length, err := pktlen(l.r)
		if err != nil {
			// When the underlying connection EOFs or is closed, stop
			// this goroutine
			if err == io.EOF || strings.Contains(err.Error(), "use of closed network connection") {
				return
			}

			// invalid packet
			continue
		}

		// response header
		h, err := extractHeader(l.r)
		if err != nil {
			// invalid packet
			continue
		}

		// payload: packet length minus what was previously read
		size := int(length) - int(unsafe.Sizeof(_p))
		buf := make([]byte, size)
		_, err = io.ReadFull(l.r, buf)
		if err != nil {
			// invalid packet
			continue
		}

		// route response to caller
		l.route(h, buf)
	}
}

<<<<<<< HEAD
// callback sends RPC responses to respective callers.
func (l *Libvirt) callback(id uint32, res response) {
	l.cmux.Lock()
	defer l.cmux.Unlock()

=======
// callback sends rpc responses to their respective caller.
func (l *Libvirt) callback(id int32, res response) {
	l.cm.Lock()
>>>>>>> 8bdcca54
	c, ok := l.callbacks[id]
	if !ok {
		return
	}

	c <- res
}

// TODO: This needs to be rewritten. The current code treats these lifecycle and
// qemu monitor events specially, but doens't require that the client have a
// goroutine running to collect them when they arrive. Without that, it's
// possible for the client to get stuck if it tries to read a request when this
// code is trying to send an event on the channel. Also, these are not the only
// event types supported by libvirt, just the ones someone has cared enough to
// add in here.

// route sends incoming packets to their listeners.
func (l *Libvirt) route(h *header, buf []byte) {
	// route events to their respective listener
	var event event.Event

	switch {
<<<<<<< HEAD
	case h.Program == constants.ProgramQEMU && h.Procedure == constants.QEMUDomainMonitorEvent:
		event = &DomainEvent{}
=======
	case h.Program == constants.QemuProgram && h.Procedure == constants.QemuProcDomainMonitorEvent:
		streamEvent = &DomainEvent{}
>>>>>>> 8bdcca54
	case h.Program == constants.Program && h.Procedure == constants.ProcDomainEventCallbackLifecycle:
		event = &DomainEventCallbackLifecycleMsg{}
	}

	if event != nil {
		err := eventDecoder(buf, event)
		if err != nil { // event was malformed, drop.
			return
		}

		l.stream(event)
		return
	}

	// send response to caller
	l.callback(h.Serial, response{Payload: buf, Status: h.Status})
}

// serial provides atomic access to the next sequential request serial number.
func (l *Libvirt) serial() int32 {
	return atomic.AddInt32(&l.s, 1)
}

// stream decodes and relays domain events to their respective listener.
func (l *Libvirt) stream(e event.Event) {
	l.emux.RLock()
	defer l.emux.RUnlock()

	q, ok := l.events[e.GetCallbackID()]
	if !ok {
		return
	}

	q.Push(e)
}

// addStream configures the routing for an event stream.
<<<<<<< HEAD
func (l *Libvirt) addStream(id uint32, s *event.Stream) {
	l.emux.Lock()
	defer l.emux.Unlock()

	l.events[id] = s
}

// removeStream notifies the libvirt server to stop sending events for the
// provided callback ID. Upon successful de-registration the callback handler
// is destroyed. Subsequent calls to removeStream are idempotent and return
// nil.
func (l *Libvirt) removeStream(id uint32) error {
	stream, ok := l.events[id]
	if !ok {
		// already removed
		return nil
	}

	payload := struct {
		CallbackID uint32
	}{
		CallbackID: id,
	}

	buf, err := encode(&payload)
	if err != nil {
		return err
	}

	_, err = l.request(stream.Procedure, stream.Program, buf)
	if err != nil {
		return err
	}

	l.emux.Lock()
=======
func (l *Libvirt) addStream(s eventStream) {
	l.em.Lock()
	l.events[s.CallbackID] = s
	l.em.Unlock()
}

// removeStream removes the event stream from the internal list we use to
// dispatch events to the client. The caller should first unsubscribe from the
// event via a libvirt call.
func (l *Libvirt) removeStream(id int32) error {
	stream := l.events[id]

	l.em.Lock()
>>>>>>> 8bdcca54
	delete(l.events, id)
	l.emux.Unlock()

	return nil
}

// register configures a method response callback
<<<<<<< HEAD
func (l *Libvirt) register(id uint32, c chan response) {
	l.cmux.Lock()
	defer l.cmux.Unlock()

=======
func (l *Libvirt) register(id int32, c chan response) {
	l.cm.Lock()
>>>>>>> 8bdcca54
	l.callbacks[id] = c
}

<<<<<<< HEAD
// deregister destroys a method response callback. It is the responsibility of
// the caller to manage locking (l.cmux) during this call.
func (l *Libvirt) deregister(id uint32) {
	_, ok := l.callbacks[id]
	if !ok {
		return
=======
// deregister destroys a method response callback
func (l *Libvirt) deregister(id int32) {
	l.cm.Lock()
	if _, ok := l.callbacks[id]; ok {
		close(l.callbacks[id])
		delete(l.callbacks, id)
>>>>>>> 8bdcca54
	}

	close(l.callbacks[id])
	delete(l.callbacks, id)
}

// deregisterAll closes all waiting callback channels. This is used to clean up
// if the connection to libvirt is lost. Callers waiting for responses will
// return an error when the response channel is closed, rather than just
// hanging.
func (l *Libvirt) deregisterAll() {
	l.cmux.Lock()
	defer l.cmux.Unlock()

	for id := range l.callbacks {
		l.deregister(id)
	}
}

// request performs a libvirt RPC request.
// returns response returned by server.
// if response is not OK, decodes error from it and returns it.
func (l *Libvirt) request(proc uint32, program uint32, payload []byte) (response, error) {
	return l.requestStream(proc, program, payload, nil, nil)
}

// requestStream performs a libvirt RPC request. The `out` and `in` parameters
// are optional, and should be nil when RPC endpoints don't return a stream.
func (l *Libvirt) requestStream(proc uint32, program uint32, payload []byte,
	out io.Reader, in io.Writer) (response, error) {
	serial := l.serial()
	c := make(chan response)

	l.register(serial, c)
	defer func() {
		l.cmux.Lock()
		defer l.cmux.Unlock()

		l.deregister(serial)
	}()

	err := l.sendPacket(serial, proc, program, payload, Call, StatusOK)
	if err != nil {
		return response{}, err
	}

	resp, err := l.getResponse(c)
	if err != nil {
		return resp, err
	}

	if out != nil {
		abort := make(chan bool)
		outErr := make(chan error)
		go func() {
			outErr <- l.sendStream(serial, proc, program, out, abort)
		}()

		// Even without incoming stream server sends confirmation once all data is received
		resp, err = l.processIncomingStream(c, in)
		if err != nil {
			abort <- true
			return resp, err
		}

		err = <-outErr
		if err != nil {
			return response{}, err
		}
	}

	switch in {
	case nil:
		return resp, nil
	default:
		return l.processIncomingStream(c, in)
	}
}

// processIncomingStream is called once we've successfully sent a request to
// libvirt. It writes the responses back to the stream passed by the caller
// until libvirt sends a packet with statusOK or an error.
func (l *Libvirt) processIncomingStream(c chan response, inStream io.Writer) (response, error) {
	for {
		resp, err := l.getResponse(c)
		if err != nil {
			return resp, err
		}

		// StatusOK indicates end of stream
		if resp.Status == StatusOK {
			return resp, nil
		}

		// FIXME: this smells.
		// StatusError is handled in getResponse, so this must be StatusContinue
		// StatusContinue is only valid here for stream packets
		// libvirtd breaks protocol and returns StatusContinue with an
		// empty response Payload when the stream finishes
		if len(resp.Payload) == 0 {
			return resp, nil
		}
		if inStream != nil {
			_, err = inStream.Write(resp.Payload)
			if err != nil {
				return response{}, err
			}
		}
	}
}

func (l *Libvirt) sendStream(serial int32, proc uint32, program uint32, stream io.Reader, abort chan bool) error {
	// Keep total packet length under 4 MiB to follow possible limitation in libvirt server code
	buf := make([]byte, 4*MiB-unsafe.Sizeof(_p))
	for {
		select {
		case <-abort:
			return l.sendPacket(serial, proc, program, nil, Stream, StatusError)
		default:
		}
		n, err := stream.Read(buf)
		if n > 0 {
			err2 := l.sendPacket(serial, proc, program, buf[:n], Stream, StatusContinue)
			if err2 != nil {
				return err2
			}
		}
		if err != nil {
			if err == io.EOF {
				return l.sendPacket(serial, proc, program, nil, Stream, StatusOK)
			}
			// keep original error
			err2 := l.sendPacket(serial, proc, program, nil, Stream, StatusError)
			if err2 != nil {
				return err2
			}
			return err
		}
	}
}

func (l *Libvirt) sendPacket(serial int32, proc uint32, program uint32, payload []byte, typ uint32, status uint32) error {

	p := packet{
		Header: header{
			Program:   program,
			Version:   constants.ProtocolVersion,
			Procedure: proc,
			Type:      typ,
			Serial:    serial,
			Status:    status,
		},
	}

	size := int(unsafe.Sizeof(p.Len)) + int(unsafe.Sizeof(p.Header))
	if payload != nil {
		size += len(payload)
	}
	p.Len = uint32(size)

	// write header
	l.mu.Lock()
	defer l.mu.Unlock()
	err := binary.Write(l.w, binary.BigEndian, p)
	if err != nil {
		return err
	}

	// write payload
	if payload != nil {
		err = binary.Write(l.w, binary.BigEndian, payload)
		if err != nil {
			return err
		}
	}

	return l.w.Flush()
}

func (l *Libvirt) getResponse(c chan response) (response, error) {
	resp := <-c
	if resp.Status == StatusError {
		return resp, decodeError(resp.Payload)
	}

	return resp, nil
}

// encode XDR encodes the provided data.
func encode(data interface{}) ([]byte, error) {
	var buf bytes.Buffer
	_, err := xdr.Marshal(&buf, data)

	return buf.Bytes(), err
}

// decodeError extracts an error message from the provider buffer.
func decodeError(buf []byte) error {
	var e libvirtError

	dec := xdr.NewDecoder(bytes.NewReader(buf))
	_, err := dec.Decode(&e)
	if err != nil {
		return err
	}

	if strings.Contains(e.Message, "unknown procedure") {
		return ErrUnsupported
	}
	// if libvirt returns ERR_OK, ignore the error
	if checkError(e, errOk) {
		return nil
	}

	return e
}

// eventDecoder decodes an event from a xdr buffer.
func eventDecoder(buf []byte, e interface{}) error {
	dec := xdr.NewDecoder(bytes.NewReader(buf))
	_, err := dec.Decode(e)
	return err
}

// pktlen returns the length of an incoming RPC packet.  Read errors will
// result in a returned response length of 0 and a non-nil error.
func pktlen(r io.Reader) (uint32, error) {
	buf := make([]byte, unsafe.Sizeof(_p.Len))

	// extract the packet's length from the header
	_, err := io.ReadFull(r, buf)
	if err != nil {
		return 0, err
	}

	return binary.BigEndian.Uint32(buf), nil
}

// extractHeader returns the decoded header from an incoming response.
func extractHeader(r io.Reader) (*header, error) {
	buf := make([]byte, unsafe.Sizeof(_p.Header))

	// extract the packet's header from r
	_, err := io.ReadFull(r, buf)
	if err != nil {
		return nil, err
	}

	return &header{
		Program:   binary.BigEndian.Uint32(buf[0:4]),
		Version:   binary.BigEndian.Uint32(buf[4:8]),
		Procedure: binary.BigEndian.Uint32(buf[8:12]),
		Type:      binary.BigEndian.Uint32(buf[12:16]),
		Serial:    int32(binary.BigEndian.Uint32(buf[16:20])),
		Status:    binary.BigEndian.Uint32(buf[20:24]),
<<<<<<< HEAD
	}, nil
=======
	}

	return h, nil
}

// Decode decodes a TypedParam. These are part of the libvirt spec, and not xdr
// proper. TypedParams contain a name, which is called Field for some reason,
// and a Value, which itself has a "discriminant" - an integer enum encoding the
// actual type, and a value, the length of which varies based on the actual
// type.
func (tpd typedParamDecoder) Decode(d *xdr.Decoder, v reflect.Value) (int, error) {
	// Get the name of the typed param first
	name, n, err := d.DecodeString()
	if err != nil {
		return n, err
	}
	val, n2, err := tpd.decodeTypedParamValue(d)
	n += n2
	if err != nil {
		return n, err
	}
	tp := &TypedParam{Field: name, Value: *val}
	v.Set(reflect.ValueOf(*tp))

	return n, nil
}

// decodeTypedParamValue decodes the Value part of a TypedParam.
func (typedParamDecoder) decodeTypedParamValue(d *xdr.Decoder) (*TypedParamValue, int, error) {
	// All TypedParamValues begin with a uint32 discriminant that tells us what
	// type they are.
	discriminant, n, err := d.DecodeUint()
	if err != nil {
		return nil, n, err
	}
	var n2 int
	var tpv *TypedParamValue
	switch discriminant {
	case 1:
		var val int32
		n2, err = d.Decode(&val)
		tpv = &TypedParamValue{D: discriminant, I: val}
	case 2:
		var val uint32
		n2, err = d.Decode(&val)
		tpv = &TypedParamValue{D: discriminant, I: val}
	case 3:
		var val int64
		n2, err = d.Decode(&val)
		tpv = &TypedParamValue{D: discriminant, I: val}
	case 4:
		var val uint64
		n2, err = d.Decode(&val)
		tpv = &TypedParamValue{D: discriminant, I: val}
	case 5:
		var val float64
		n2, err = d.Decode(&val)
		tpv = &TypedParamValue{D: discriminant, I: val}
	case 6:
		var val int32
		n2, err = d.Decode(&val)
		tpv = &TypedParamValue{D: discriminant, I: val}
	case 7:
		var val string
		n2, err = d.Decode(&val)
		tpv = &TypedParamValue{D: discriminant, I: val}

	default:
		err = fmt.Errorf("invalid parameter type %v", discriminant)
	}
	n += n2

	return tpv, n, err
>>>>>>> 8bdcca54
}<|MERGE_RESOLUTION|>--- conflicted
+++ resolved
@@ -111,119 +111,6 @@
 	Status  uint32
 }
 
-<<<<<<< HEAD
-=======
-// typedParamDecoder is an empty struct with methods for handling libvirt's
-// typed parameters, which are basically a union type.
-type typedParamDecoder struct{}
-
-// eventStream acts like a buffered channel with an unbounded buffer. The
-// implementation consists of a pair of unbuffered channels and a goroutine to
-// manage them. The eventStream can be cancelled by the client, in which case it will
-// continue to receive events from libvirt until it can deregister itself. This
-// prevents the rpc dispatcher from deadlocking by trying to send an event when
-// the caller is not polling for one.
-type eventStream struct {
-	// Program specifies the source of the events - libvirt or QEMU.
-	Program int32
-
-	// CallbackID is the value returned by ConnectDomainCallbackRegisterAny
-	CallbackID int32
-
-	// Private members used to implement the unbounded channel behavior.
-	fillCh  chan event
-	drainCh chan event
-	queue   []event
-}
-
-func newEventStream(ctx context.Context, program, callbackID int32) eventStream {
-	ic := eventStream{
-		Program:    program,
-		CallbackID: callbackID,
-		fillCh:     make(chan event),
-		drainCh:    make(chan event),
-		queue:      make([]event, 0),
-	}
-
-	// Start a goroutine to manage the queue
-	go ic.process(ctx)
-
-	return ic
-}
-
-// process is meant to be started in a separate goroutine. It will receive
-// incoming events on one channel, and foward them to a second channel for a
-// client to consume. Because of the event buffer, writes to the fill channel
-// will not block.
-func (ic *eventStream) process(ctx context.Context) {
-	defer close(ic.drainCh)
-	var sendEv event
-Relay:
-	for {
-		if sendEv == nil {
-			sendEv = ic.dequeue()
-		}
-
-		if sendEv == nil {
-			select {
-			case ev, ok := <-ic.fillCh:
-				if !ok {
-					// fillCh is closed; exit
-					return
-				}
-				ic.enqueue(ev)
-			case <-ctx.Done():
-				break Relay
-			}
-		} else {
-			select {
-			case ev, ok := <-ic.fillCh:
-				if !ok {
-					// fillCh is closed; exit
-					return
-				}
-				ic.enqueue(ev)
-			case ic.drainCh <- sendEv:
-				sendEv = nil
-			case <-ctx.Done():
-				break Relay
-			}
-		}
-	}
-	// Continue to drain & discard the incoming events until the fill channel
-	// is closed.
-	for ok := true; ok; _, ok = <-ic.fillCh {
-	}
-}
-
-func (ic *eventStream) Close() {
-	// Closing the fillCh will cause the goroutine started by Open to exit.
-	close(ic.fillCh)
-}
-
-func (ic *eventStream) Send(ev event) {
-	ic.fillCh <- ev
-}
-
-func (ic *eventStream) Recv() (event, bool) {
-	ev, ok := <-ic.drainCh
-	return ev, ok
-}
-
-func (ic *eventStream) enqueue(ev event) {
-	ic.queue = append(ic.queue, ev)
-}
-
-func (ic *eventStream) dequeue() event {
-	if len(ic.queue) == 0 {
-		return nil
-	}
-	ev := ic.queue[0]
-	ic.queue = ic.queue[1:]
-	return ev
-}
-
->>>>>>> 8bdcca54
 // libvirt error response
 type libvirtError struct {
 	Code     uint32
@@ -291,17 +178,11 @@
 	}
 }
 
-<<<<<<< HEAD
 // callback sends RPC responses to respective callers.
-func (l *Libvirt) callback(id uint32, res response) {
+func (l *Libvirt) callback(id int32, res response) {
 	l.cmux.Lock()
 	defer l.cmux.Unlock()
 
-=======
-// callback sends rpc responses to their respective caller.
-func (l *Libvirt) callback(id int32, res response) {
-	l.cm.Lock()
->>>>>>> 8bdcca54
 	c, ok := l.callbacks[id]
 	if !ok {
 		return
@@ -309,14 +190,6 @@
 
 	c <- res
 }
-
-// TODO: This needs to be rewritten. The current code treats these lifecycle and
-// qemu monitor events specially, but doens't require that the client have a
-// goroutine running to collect them when they arrive. Without that, it's
-// possible for the client to get stuck if it tries to read a request when this
-// code is trying to send an event on the channel. Also, these are not the only
-// event types supported by libvirt, just the ones someone has cared enough to
-// add in here.
 
 // route sends incoming packets to their listeners.
 func (l *Libvirt) route(h *header, buf []byte) {
@@ -324,13 +197,8 @@
 	var event event.Event
 
 	switch {
-<<<<<<< HEAD
-	case h.Program == constants.ProgramQEMU && h.Procedure == constants.QEMUDomainMonitorEvent:
+	case h.Program == constants.QemuProgram && h.Procedure == constants.QemuProcDomainMonitorEvent:
 		event = &DomainEvent{}
-=======
-	case h.Program == constants.QemuProgram && h.Procedure == constants.QemuProcDomainMonitorEvent:
-		streamEvent = &DomainEvent{}
->>>>>>> 8bdcca54
 	case h.Program == constants.Program && h.Procedure == constants.ProcDomainEventCallbackLifecycle:
 		event = &DomainEventCallbackLifecycleMsg{}
 	}
@@ -368,91 +236,45 @@
 }
 
 // addStream configures the routing for an event stream.
-<<<<<<< HEAD
-func (l *Libvirt) addStream(id uint32, s *event.Stream) {
+func (l *Libvirt) addStream(s *event.Stream) {
 	l.emux.Lock()
 	defer l.emux.Unlock()
 
-	l.events[id] = s
+	l.events[s.CallbackID] = s
 }
 
 // removeStream notifies the libvirt server to stop sending events for the
 // provided callback ID. Upon successful de-registration the callback handler
 // is destroyed. Subsequent calls to removeStream are idempotent and return
 // nil.
-func (l *Libvirt) removeStream(id uint32) error {
-	stream, ok := l.events[id]
-	if !ok {
-		// already removed
-		return nil
-	}
-
-	payload := struct {
-		CallbackID uint32
-	}{
-		CallbackID: id,
-	}
-
-	buf, err := encode(&payload)
-	if err != nil {
-		return err
-	}
-
-	_, err = l.request(stream.Procedure, stream.Program, buf)
-	if err != nil {
-		return err
-	}
-
+// TODO: Fix this comment
+func (l *Libvirt) removeStream(id int32) error {
 	l.emux.Lock()
-=======
-func (l *Libvirt) addStream(s eventStream) {
-	l.em.Lock()
-	l.events[s.CallbackID] = s
-	l.em.Unlock()
-}
-
-// removeStream removes the event stream from the internal list we use to
-// dispatch events to the client. The caller should first unsubscribe from the
-// event via a libvirt call.
-func (l *Libvirt) removeStream(id int32) error {
-	stream := l.events[id]
-
-	l.em.Lock()
->>>>>>> 8bdcca54
-	delete(l.events, id)
-	l.emux.Unlock()
+	defer l.emux.Unlock()
+
+	// if the event is already removed, just return nil
+	_, ok := l.events[id]
+	if ok {
+		delete(l.events, id)
+	}
 
 	return nil
 }
 
 // register configures a method response callback
-<<<<<<< HEAD
-func (l *Libvirt) register(id uint32, c chan response) {
+func (l *Libvirt) register(id int32, c chan response) {
 	l.cmux.Lock()
 	defer l.cmux.Unlock()
 
-=======
-func (l *Libvirt) register(id int32, c chan response) {
-	l.cm.Lock()
->>>>>>> 8bdcca54
 	l.callbacks[id] = c
 }
 
-<<<<<<< HEAD
 // deregister destroys a method response callback. It is the responsibility of
 // the caller to manage locking (l.cmux) during this call.
-func (l *Libvirt) deregister(id uint32) {
+func (l *Libvirt) deregister(id int32) {
 	_, ok := l.callbacks[id]
 	if !ok {
 		return
-=======
-// deregister destroys a method response callback
-func (l *Libvirt) deregister(id int32) {
-	l.cm.Lock()
-	if _, ok := l.callbacks[id]; ok {
-		close(l.callbacks[id])
-		delete(l.callbacks, id)
->>>>>>> 8bdcca54
 	}
 
 	close(l.callbacks[id])
@@ -708,13 +530,10 @@
 		Type:      binary.BigEndian.Uint32(buf[12:16]),
 		Serial:    int32(binary.BigEndian.Uint32(buf[16:20])),
 		Status:    binary.BigEndian.Uint32(buf[20:24]),
-<<<<<<< HEAD
 	}, nil
-=======
-	}
-
-	return h, nil
-}
+}
+
+type typedParamDecoder struct{}
 
 // Decode decodes a TypedParam. These are part of the libvirt spec, and not xdr
 // proper. TypedParams contain a name, which is called Field for some reason,
@@ -784,5 +603,4 @@
 	n += n2
 
 	return tpv, n, err
->>>>>>> 8bdcca54
 }