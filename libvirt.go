// Copyright 2018 The go-libvirt Authors.
//
// Licensed under the Apache License, Version 2.0 (the "License");
// you may not use this file except in compliance with the License.
// You may obtain a copy of the License at
//
//   http://www.apache.org/licenses/LICENSE-2.0
//
// Unless required by applicable law or agreed to in writing, software
// distributed under the License is distributed on an "AS IS" BASIS,
// WITHOUT WARRANTIES OR CONDITIONS OF ANY KIND, either express or implied.
// See the License for the specific language governing permissions and
// limitations under the License.

// Package libvirt is a pure Go implementation of the libvirt RPC protocol.
// For more information on the protocol, see https://libvirt.org/internals/l.html
package libvirt

// We'll use c-for-go to extract the consts and typedefs from the libvirt
// sources so we don't have to duplicate them here.
//go:generate scripts/gen-consts.sh

import (
	"bufio"
	"bytes"
	"context"
	"encoding/json"
	"errors"
	"fmt"
	"net"
	"sync"

	"github.com/digitalocean/go-libvirt/internal/constants"
	"github.com/digitalocean/go-libvirt/internal/event"
	xdr "github.com/digitalocean/go-libvirt/internal/go-xdr/xdr2"
)

// ErrEventsNotSupported is returned by Events() if event streams
// are unsupported by either QEMU or libvirt.
var ErrEventsNotSupported = errors.New("event monitor is not supported")

// Libvirt implements libvirt's remote procedure call protocol.
type Libvirt struct {
	conn net.Conn
	r    *bufio.Reader
	w    *bufio.Writer
	mu   *sync.Mutex

	// method callbacks
	cmux      sync.RWMutex
	callbacks map[int32]chan response

	// event listeners
	emux   sync.RWMutex
	events map[int32]*event.Stream

	// next request serial number
	s int32
}

// DomainEvent represents a libvirt domain event.
type DomainEvent struct {
	CallbackID   int32
	Domain       Domain
	Event        string
	Seconds      uint64
	Microseconds uint32
	Padding      uint8
	Details      []byte
}

// GetCallbackID returns the callback ID of a QEMU domain event.
func (de DomainEvent) GetCallbackID() int32 {
	return de.CallbackID
}

// GetCallbackID returns the callback ID of a libvirt lifecycle event.
func (m DomainEventCallbackLifecycleMsg) GetCallbackID() int32 {
	return m.CallbackID
}

// qemuError represents a QEMU process error.
type qemuError struct {
	Error struct {
		Class       string `json:"class"`
		Description string `json:"desc"`
	} `json:"error"`
}

// Capabilities returns an XML document describing the host's capabilties.
func (l *Libvirt) Capabilities() ([]byte, error) {
	caps, err := l.ConnectGetCapabilities()
	return []byte(caps), err
}

// Connect establishes communication with the libvirt server.
// The underlying libvirt socket connection must be previously established.
func (l *Libvirt) Connect() error {
	payload := struct {
		Padding [3]byte
		Name    string
		Flags   uint32
	}{
		Padding: [3]byte{0x1, 0x0, 0x0},
		Name:    "qemu:///system",
		Flags:   0,
	}

	buf, err := encode(&payload)
	if err != nil {
		return err
	}

	// libvirt requires that we call auth-list prior to connecting,
	// event when no authentication is used.
	_, err = l.request(constants.ProcAuthList, constants.Program, buf)
	if err != nil {
		return err
	}

	_, err = l.request(constants.ProcConnectOpen, constants.Program, buf)
	if err != nil {
		return err
	}

	return nil
}

// Disconnect shuts down communication with the libvirt server and closes the
// underlying net.Conn.
func (l *Libvirt) Disconnect() error {
	// close event streams
	for _, ev := range l.events {
		l.unsubscribeEvents(ev)
	}

	// Deregister all callbacks to prevent blocking on clients with
	// outstanding requests
	l.deregisterAll()

	_, err := l.request(constants.ProcConnectClose, constants.Program, nil)
	if err != nil {
		return err
	}

	return l.conn.Close()
}

// Domains returns a list of all domains managed by libvirt.
//
// Deprecated: use ConnectListAllDomains instead.
func (l *Libvirt) Domains() ([]Domain, error) {
	// these are the flags as passed by `virsh list --all`
	flags := ConnectListDomainsActive | ConnectListDomainsInactive
	domains, _, err := l.ConnectListAllDomains(1, flags)
	return domains, err
}

// DomainState returns state of the domain managed by libvirt.
//
// Deprecated: use DomainGetState instead.
func (l *Libvirt) DomainState(dom string) (DomainState, error) {
	d, err := l.lookup(dom)
	if err != nil {
		return DomainNostate, err
	}

	state, _, err := l.DomainGetState(d, 0)
	return DomainState(state), err
}

<<<<<<< HEAD
// SubscribeQemuEvents streams domain events until the provided context is
// cancelled. If a problem is encountered setting up the event monitor
// connection an error will be returned. Errors encountered during streaming
// will cause the returned event channel to be closed. QEMU domain events.
func (l *Libvirt) SubscribeQemuEvents(ctx context.Context, dom string) (<-chan DomainEvent, error) {
=======
// SubscribeQEMUEvents returns a channel which the caller can use to receive
// QEMU domain events.
func (l *Libvirt) SubscribeQEMUEvents(ctx context.Context, dom string) (<-chan DomainEvent, error) {
>>>>>>> f7c5a45f
	d, err := l.lookup(dom)
	if err != nil {
		return nil, err
	}

	callbackID, err := l.QEMUConnectDomainMonitorEventRegister([]Domain{d}, nil, 0)
	if err != nil {
		return nil, err
	}

<<<<<<< HEAD
	stream := event.NewStream(constants.QemuProgram, callbackID)
=======
	stream := newEventStream(ctx, constants.QEMUProgram, callbackID)
>>>>>>> f7c5a45f
	l.addStream(stream)
	ch := make(chan DomainEvent)
	go func() {
<<<<<<< HEAD
		ctx, cancel := context.WithCancel(ctx)
		defer cancel()
		defer l.unsubscribeQemuEvents(stream)
		defer stream.Shutdown()
		defer func() { close(ch) }()
=======
		defer l.unsubscribeQEMUEvents(stream)
		defer close(c)
>>>>>>> f7c5a45f

		for {
			select {
			case ev, ok := <-stream.Recv():
				if !ok {
					return
				}
				ch <- *ev.(*DomainEvent)
			case <-ctx.Done():
				return
			}
		}
	}()

	return ch, nil
}

<<<<<<< HEAD
// unsubscribeQemuEvents stops the flow of events from QEMU through libvirt.
func (l *Libvirt) unsubscribeQemuEvents(stream *event.Stream) error {
	err := l.QemuConnectDomainMonitorEventDeregister(stream.CallbackID)
=======
// unsubscribeQEMUEvents stops the flow of events from QEMU through libvirt.
func (l *Libvirt) unsubscribeQEMUEvents(stream eventStream) error {
	err := l.QEMUConnectDomainMonitorEventDeregister(stream.CallbackID)
>>>>>>> f7c5a45f
	l.removeStream(stream.CallbackID)

	return err
}

// SubscribeEvents allows the caller to subscribe to any of the event types
// supported by libvirt. The events will continue to be streamed until the
// caller cancels the provided context. After canceling the context, callers
// should wait until the channel is closed to be sure they're collected all the
// events.
func (l *Libvirt) SubscribeEvents(ctx context.Context, eventID DomainEventID,
	dom OptDomain) (<-chan interface{}, error) {

	callbackID, err := l.ConnectDomainEventCallbackRegisterAny(int32(eventID), nil)
	if err != nil {
		return nil, err
	}

	stream := event.NewStream(constants.QemuProgram, callbackID)
	l.addStream(stream)

	ch := make(chan interface{})
	go func() {
		ctx, cancel := context.WithCancel(ctx)
		defer cancel()
		defer l.unsubscribeEvents(stream)
		defer stream.Shutdown()
		defer func() { close(ch) }()

		for {
			select {
			case ev, ok := <-stream.Recv():
				if !ok {
					return
				}
				ch <- ev
			case <-ctx.Done():
				return
			}
		}
	}()

	return ch, nil
}

// unsubscribeEvents stops the flow of the specified events from libvirt. There
// are two steps to this process: a call to libvirt to deregister our callback,
// and then removing the callback from the list used by the `route` fucntion. If
// the deregister call fails, we'll return the error, but still remove the
// callback from the list. That's ok; if any events arrive after this point, the
// route function will drop them when it finds no registered handler.
func (l *Libvirt) unsubscribeEvents(stream *event.Stream) error {
	err := l.ConnectDomainEventCallbackDeregisterAny(stream.CallbackID)
	l.removeStream(stream.CallbackID)

	return err
}

// LifecycleEvents streams lifecycle events until the provided context is
// cancelled. If a problem is encountered setting up the event monitor
// connection, an error will be returned. Errors encountered during streaming
// will cause the returned event channel to be closed.
func (l *Libvirt) LifecycleEvents(ctx context.Context) (<-chan DomainEventLifecycleMsg, error) {
	callbackID, err := l.ConnectDomainEventCallbackRegisterAny(int32(DomainEventIDLifecycle), nil)
	if err != nil {
		return nil, err
	}

	stream := event.NewStream(constants.Program, callbackID)
	l.addStream(stream)

	ch := make(chan DomainEventLifecycleMsg)

	go func() {
		ctx, cancel := context.WithCancel(ctx)
		defer cancel()
		defer l.unsubscribeEvents(stream)
		defer stream.Shutdown()
		defer func() { close(ch) }()

		for {
			select {
			case ev, ok := <-stream.Recv():
				if !ok {
					return
				}
				ch <- ev.(*DomainEventCallbackLifecycleMsg).Msg
			case <-ctx.Done():
				return
			}
		}
	}()

	return ch, nil
}

// Run executes the given QAPI command against a domain's QEMU instance.
// For a list of available QAPI commands, see:
//	http://git.qemu.org/?p=qemu.git;a=blob;f=qapi-schema.json;hb=HEAD
func (l *Libvirt) Run(dom string, cmd []byte) ([]byte, error) {
	d, err := l.lookup(dom)
	if err != nil {
		return nil, err
	}

	payload := struct {
		Domain  Domain
		Command []byte
		Flags   uint32
	}{
		Domain:  d,
		Command: cmd,
		Flags:   0,
	}

	buf, err := encode(&payload)
	if err != nil {
		return nil, err
	}

	res, err := l.request(constants.QEMUProcDomainMonitorCommand, constants.QEMUProgram, buf)
	if err != nil {
		return nil, err
	}

	// check for QEMU process errors
	if err = getQEMUError(res); err != nil {
		return nil, err
	}

	r := bytes.NewReader(res.Payload)
	dec := xdr.NewDecoder(r)
	data, _, err := dec.DecodeFixedOpaque(int32(r.Len()))
	if err != nil {
		return nil, err
	}

	// drop QMP control characters from start of line, and drop
	// any trailing NULL characters from the end
	return bytes.TrimRight(data[4:], "\x00"), nil
}

// Secrets returns all secrets managed by the libvirt daemon.
//
// Deprecated: use ConnectListAllSecrets instead.
func (l *Libvirt) Secrets() ([]Secret, error) {
	secrets, _, err := l.ConnectListAllSecrets(1, 0)
	return secrets, err
}

// StoragePool returns the storage pool associated with the provided name.
// An error is returned if the requested storage pool is not found.
//
// Deprecated: use StoragePoolLookupByName instead.
func (l *Libvirt) StoragePool(name string) (StoragePool, error) {
	return l.StoragePoolLookupByName(name)
}

// StoragePools returns a list of defined storage pools. Pools are filtered by
// the provided flags. See StoragePools*.
//
// Deprecated: use ConnectListAllStoragePools instead.
func (l *Libvirt) StoragePools(flags ConnectListAllStoragePoolsFlags) ([]StoragePool, error) {
	pools, _, err := l.ConnectListAllStoragePools(1, flags)
	return pools, err
}

// Undefine undefines the domain specified by dom, e.g., 'prod-lb-01'.
// The flags argument allows additional options to be specified such as
// cleaning up snapshot metadata. For more information on available
// flags, see DomainUndefine*.
//
// Deprecated: use DomainUndefineFlags instead.
func (l *Libvirt) Undefine(dom string, flags DomainUndefineFlagsValues) error {
	d, err := l.lookup(dom)
	if err != nil {
		return err
	}

	return l.DomainUndefineFlags(d, flags)
}

// Destroy destroys the domain specified by dom, e.g., 'prod-lb-01'.
// The flags argument allows additional options to be specified such as
// allowing a graceful shutdown with SIGTERM than SIGKILL.
// For more information on available flags, see DomainDestroy*.
//
// Deprecated: use DomainDestroyFlags instead.
func (l *Libvirt) Destroy(dom string, flags DomainDestroyFlagsValues) error {
	d, err := l.lookup(dom)
	if err != nil {
		return err
	}

	return l.DomainDestroyFlags(d, flags)
}

// XML returns a domain's raw XML definition, akin to `virsh dumpxml <domain>`.
// See DomainXMLFlag* for optional flags.
//
// Deprecated: use DomainGetXMLDesc instead.
func (l *Libvirt) XML(dom string, flags DomainXMLFlags) ([]byte, error) {
	d, err := l.lookup(dom)
	if err != nil {
		return nil, err
	}

	xml, err := l.DomainGetXMLDesc(d, flags)
	return []byte(xml), err
}

// DefineXML defines a domain, but does not start it.
//
// Deprecated: use DomainDefineXMLFlags instead.
func (l *Libvirt) DefineXML(x []byte, flags DomainDefineFlags) error {
	_, err := l.DomainDefineXMLFlags(string(x), flags)
	return err
}

// Version returns the version of the libvirt daemon.
//
// Deprecated: use ConnectGetLibVersion instead.
func (l *Libvirt) Version() (string, error) {
	ver, err := l.ConnectGetLibVersion()
	if err != nil {
		return "", err
	}

	// The version is provided as an int following this formula:
	// version * 1,000,000 + minor * 1000 + micro
	// See src/libvirt-host.c # virConnectGetLibVersion
	major := ver / 1000000
	ver %= 1000000
	minor := ver / 1000
	ver %= 1000
	micro := ver

	versionString := fmt.Sprintf("%d.%d.%d", major, minor, micro)
	return versionString, nil
}

// Shutdown shuts down a domain. Note that the guest OS may ignore the request.
// If flags is set to 0 then the hypervisor will choose the method of shutdown it considers best.
//
// Deprecated: use DomainShutdownFlags instead.
func (l *Libvirt) Shutdown(dom string, flags DomainShutdownFlagValues) error {
	d, err := l.lookup(dom)
	if err != nil {
		return err
	}

	return l.DomainShutdownFlags(d, flags)
}

// Reboot reboots the domain. Note that the guest OS may ignore the request.
// If flags is set to zero, then the hypervisor will choose the method of shutdown it considers best.
//
// Deprecated: use DomainReboot instead.
func (l *Libvirt) Reboot(dom string, flags DomainRebootFlagValues) error {
	d, err := l.lookup(dom)
	if err != nil {
		return err
	}

	return l.DomainReboot(d, flags)
}

// Reset resets domain immediately without any guest OS shutdown
//
// Deprecated: use DomainReset instead.
func (l *Libvirt) Reset(dom string) error {
	d, err := l.lookup(dom)
	if err != nil {
		return err
	}

	return l.DomainReset(d, 0)
}

// BlockLimit contains a name and value pair for a Get/SetBlockIOTune limit. The
// Name field is the name of the limit (to see a list of the limits that can be
// applied, execute the 'blkdeviotune' command on a VM in virsh). Callers can
// use the QEMUBlockIO... constants below for the Name value. The Value field is
// the limit to apply.
type BlockLimit struct {
	Name  string
	Value uint64
}

// SetBlockIOTune changes the per-device block I/O tunables within a guest.
// Parameters are the name of the VM, the name of the disk device to which the
// limits should be applied, and 1 or more BlockLimit structs containing the
// actual limits.
//
// The limits which can be applied here are enumerated in the QEMUBlockIO...
// constants above, and you can also see the full list by executing the
// 'blkdeviotune' command on a VM in virsh.
//
// Example usage:
//  SetBlockIOTune("vm-name", "vda", BlockLimit{libvirt.QEMUBlockIOWriteBytesSec, 1000000})
//
// Deprecated: use DomainSetBlockIOTune instead.
func (l *Libvirt) SetBlockIOTune(dom string, disk string, limits ...BlockLimit) error {
	d, err := l.lookup(dom)
	if err != nil {
		return err
	}

	params := make([]TypedParam, len(limits))
	for ix, limit := range limits {
		tpval := NewTypedParamValueUllong(limit.Value)
		params[ix] = TypedParam{Field: limit.Name, Value: *tpval}
	}

	return l.DomainSetBlockIOTune(d, disk, params, uint32(DomainAffectLive))
}

// GetBlockIOTune returns a slice containing the current block I/O tunables for
// a disk.
//
// Deprecated: use DomainGetBlockIOTune instead.
func (l *Libvirt) GetBlockIOTune(dom string, disk string) ([]BlockLimit, error) {
	d, err := l.lookup(dom)
	if err != nil {
		return nil, err
	}

	lims, _, err := l.DomainGetBlockIOTune(d, []string{disk}, 32, uint32(TypedParamStringOkay))
	if err != nil {
		return nil, err
	}

	var limits []BlockLimit

	// now decode each of the returned TypedParams. To do this we read the field
	// name and type, then use the type information to decode the value.
	for _, lim := range lims {
		var l BlockLimit
		name := lim.Field
		switch lim.Value.I.(type) {
		case uint64:
			l = BlockLimit{Name: name, Value: lim.Value.I.(uint64)}
		}
		limits = append(limits, l)
	}

	return limits, nil
}

// lookup returns a domain as seen by libvirt.
func (l *Libvirt) lookup(name string) (Domain, error) {
	return l.DomainLookupByName(name)
}

// getQEMUError checks the provided response for QEMU process errors.
// If an error is found, it is extracted an returned, otherwise nil.
func getQEMUError(r response) error {
	pl := bytes.NewReader(r.Payload)
	dec := xdr.NewDecoder(pl)

	s, _, err := dec.DecodeString()
	if err != nil {
		return err
	}

	var e qemuError
	if err = json.Unmarshal([]byte(s), &e); err != nil {
		return err
	}

	if e.Error.Description != "" {
		return errors.New(e.Error.Description)
	}

	return nil
}

// New configures a new Libvirt RPC connection.
func New(conn net.Conn) *Libvirt {
	l := &Libvirt{
		conn:      conn,
		s:         0,
		r:         bufio.NewReader(conn),
		w:         bufio.NewWriter(conn),
		mu:        &sync.Mutex{},
		callbacks: make(map[int32]chan response),
		events:    make(map[int32]*event.Stream),
	}

	go l.listen()

	return l
}<|MERGE_RESOLUTION|>--- conflicted
+++ resolved
@@ -169,17 +169,11 @@
 	return DomainState(state), err
 }
 
-<<<<<<< HEAD
-// SubscribeQemuEvents streams domain events until the provided context is
+// SubscribeQEMUEvents streams domain events until the provided context is
 // cancelled. If a problem is encountered setting up the event monitor
 // connection an error will be returned. Errors encountered during streaming
 // will cause the returned event channel to be closed. QEMU domain events.
-func (l *Libvirt) SubscribeQemuEvents(ctx context.Context, dom string) (<-chan DomainEvent, error) {
-=======
-// SubscribeQEMUEvents returns a channel which the caller can use to receive
-// QEMU domain events.
 func (l *Libvirt) SubscribeQEMUEvents(ctx context.Context, dom string) (<-chan DomainEvent, error) {
->>>>>>> f7c5a45f
 	d, err := l.lookup(dom)
 	if err != nil {
 		return nil, err
@@ -190,24 +184,15 @@
 		return nil, err
 	}
 
-<<<<<<< HEAD
-	stream := event.NewStream(constants.QemuProgram, callbackID)
-=======
-	stream := newEventStream(ctx, constants.QEMUProgram, callbackID)
->>>>>>> f7c5a45f
+	stream := event.NewStream(constants.QEMUProgram, callbackID)
 	l.addStream(stream)
 	ch := make(chan DomainEvent)
 	go func() {
-<<<<<<< HEAD
 		ctx, cancel := context.WithCancel(ctx)
 		defer cancel()
-		defer l.unsubscribeQemuEvents(stream)
+		defer l.unsubscribeQEMUEvents(stream)
 		defer stream.Shutdown()
 		defer func() { close(ch) }()
-=======
-		defer l.unsubscribeQEMUEvents(stream)
-		defer close(c)
->>>>>>> f7c5a45f
 
 		for {
 			select {
@@ -225,15 +210,9 @@
 	return ch, nil
 }
 
-<<<<<<< HEAD
-// unsubscribeQemuEvents stops the flow of events from QEMU through libvirt.
-func (l *Libvirt) unsubscribeQemuEvents(stream *event.Stream) error {
-	err := l.QemuConnectDomainMonitorEventDeregister(stream.CallbackID)
-=======
 // unsubscribeQEMUEvents stops the flow of events from QEMU through libvirt.
-func (l *Libvirt) unsubscribeQEMUEvents(stream eventStream) error {
+func (l *Libvirt) unsubscribeQEMUEvents(stream *event.Stream) error {
 	err := l.QEMUConnectDomainMonitorEventDeregister(stream.CallbackID)
->>>>>>> f7c5a45f
 	l.removeStream(stream.CallbackID)
 
 	return err
@@ -252,7 +231,7 @@
 		return nil, err
 	}
 
-	stream := event.NewStream(constants.QemuProgram, callbackID)
+	stream := event.NewStream(constants.QEMUProgram, callbackID)
 	l.addStream(stream)
 
 	ch := make(chan interface{})
